use anyhow::Context;
use std::fs;
use std::fs::File;
use std::io::BufWriter;
use std::io::Write;
use std::path::Path;
use std::path::PathBuf;
use stopwatch::Stopwatch;

/// Archive a file or set of files
///
/// # Arguments
///
/// * `PATH` - Path to a file or directory (required)
pub fn compress_archive(matches: &clap::ArgMatches) {
    let mut timer = Stopwatch::start_new();
    let paths: Vec<&str> = matches
        .values_of("PATH")
        .with_context(|| "No file paths were given".to_string())
        .unwrap()
        .collect();
    let output_path = matches
        .value_of("out")
        .with_context(|| "No output path was given".to_string())
        .unwrap();

    let output_pathbuf = PathBuf::from(output_path);
    let output_file_name = output_pathbuf.file_stem().unwrap().to_str().unwrap();

    let mut tar = tar::Builder::new(Vec::new());

    for fs_path in paths {
        let path_buf = PathBuf::from(fs_path);
        match path_buf.is_dir() {
            true => {
                tar.append_dir_all(".", fs_path)
                    .expect("Failed to write to archive");
            }
            false => {
                tar.append_path(fs_path)
                    .expect("Failed to write to archive");
            }
        }
    }

    tar.finish().expect("Unable to finish writing archive");
    let tar_bytes: &Vec<u8> = tar.get_ref();
    let compressed_archive_file = lz4_flex::compress_prepend_size(tar_bytes);
    write_file(&output_path, &compressed_archive_file);
    timer.stop();

    println!(
<<<<<<< HEAD
        "Wrote archive '{}' to filesystem (path: {}) in {} seconds.",
        output_file_name, output_path, (timer.elapsed_ms() as f32 / 1000.0)
=======
        "Wrote archive '{}' to filesystem (path: {}, uncompressed size: {} bytes) in {} seconds.",
        output_file_name,
        output_path,
        uncompressed_size,
        (timer.elapsed_ms() as f32 / 1000.0)
>>>>>>> 781d0130
    );
}

/// Decompress an archive
///
/// # Arguments
///
/// * `PATH` - Path to an archive (required)
pub fn extract_archive(matches: &clap::ArgMatches) {
    let mut timer = Stopwatch::start_new();
    let paths: Vec<&str> = matches
        .values_of("PATH")
        .with_context(|| "No file paths were given".to_string())
        .unwrap()
        .collect();
    let output_path = matches
        .value_of("out")
        .with_context(|| "No output path was given".to_string())
        .unwrap();

    for file_path in paths {
        let compressed_file_bytes = fs::read(file_path).expect("Could not read archive file");
        let decompressed_package = lz4_flex::decompress_size_prepended(&compressed_file_bytes)
            .expect("Could not decompress archive file");
        let decompressed_package_bytes = &decompressed_package[..];
        let mut extracted_package = tar::Archive::new(decompressed_package_bytes);
        extracted_package
            .unpack(&output_path)
            .expect("Could not extract archive");
    }

    timer.stop();
    println!(
        "Extracted archive(s) to filesystem (path: {}) in {} seconds.",
        output_path,
        (timer.elapsed_ms() as f32 / 1000.0)
    );
}

/// Write a file to the filesystem
///
/// # Arguments
///
/// * `path` - The path to write the file to
///
/// * `data_to_write` - The data to write to the filesystem
#[inline(always)]
pub fn write_file(path: &str, data_to_write: &[u8]) {
    fs::create_dir_all(Path::new(path).parent().unwrap()).unwrap(); // Create output path, write to file
    let file = File::create(&path).unwrap(); // Create file which we will write to
    let mut buffered_writer = BufWriter::new(file); // Create a buffered writer, allowing us to modify the file we've just created
    buffered_writer
        .write_all(data_to_write)
        .with_context(|| format!("Could not write data to {}", path))
        .unwrap(); // Write data to file
    buffered_writer.flush().unwrap(); // Empty out the data from memory after we've written to the file
}<|MERGE_RESOLUTION|>--- conflicted
+++ resolved
@@ -50,16 +50,8 @@
     timer.stop();
 
     println!(
-<<<<<<< HEAD
         "Wrote archive '{}' to filesystem (path: {}) in {} seconds.",
         output_file_name, output_path, (timer.elapsed_ms() as f32 / 1000.0)
-=======
-        "Wrote archive '{}' to filesystem (path: {}, uncompressed size: {} bytes) in {} seconds.",
-        output_file_name,
-        output_path,
-        uncompressed_size,
-        (timer.elapsed_ms() as f32 / 1000.0)
->>>>>>> 781d0130
     );
 }
 
